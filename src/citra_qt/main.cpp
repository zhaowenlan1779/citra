// Copyright 2014 Citra Emulator Project
// Licensed under GPLv2 or any later version
// Refer to the license.txt file included.

#include <clocale>
#include <memory>
#include <thread>
#include <glad/glad.h>
#define QT_NO_OPENGL
#include <cinttypes>
#include <QDesktopWidget>
#include <QFileDialog>
#include <QFutureWatcher>
#include <QMessageBox>
#include <QtConcurrent/QtConcurrentRun>
#include <QtGui>
#include <QtWidgets>
#include "citra_qt/aboutdialog.h"
#include "citra_qt/bootmanager.h"
#include "citra_qt/camera/qt_multimedia_camera.h"
#include "citra_qt/camera/still_image_camera.h"
#include "citra_qt/compatdb.h"
#include "citra_qt/configuration/config.h"
#include "citra_qt/configuration/configure_dialog.h"
#include "citra_qt/debugger/console.h"
#include "citra_qt/debugger/graphics/graphics.h"
#include "citra_qt/debugger/graphics/graphics_breakpoints.h"
#include "citra_qt/debugger/graphics/graphics_cmdlists.h"
#include "citra_qt/debugger/graphics/graphics_surface.h"
#include "citra_qt/debugger/graphics/graphics_tracing.h"
#include "citra_qt/debugger/graphics/graphics_vertex_shader.h"
#include "citra_qt/debugger/profiler.h"
#include "citra_qt/debugger/registers.h"
#include "citra_qt/debugger/wait_tree.h"
#include "citra_qt/game_list.h"
#include "citra_qt/hotkeys.h"
#include "citra_qt/main.h"
#include "citra_qt/multiplayer/state.h"
#include "citra_qt/ui_settings.h"
#include "citra_qt/updater/updater.h"
#include "citra_qt/util/clickable_label.h"
#include "common/common_paths.h"
#include "common/logging/backend.h"
#include "common/logging/filter.h"
#include "common/logging/log.h"
#include "common/logging/text_formatter.h"
#include "common/microprofile.h"
#include "common/scm_rev.h"
#include "common/scope_exit.h"
#include "common/string_util.h"
#include "core/changelog.h"
#include "core/core.h"
#include "core/file_sys/archive_source_sd_savedata.h"
#include "core/gdbstub/gdbstub.h"
#include "core/hle/service/fs/archive.h"
#include "core/loader/loader.h"
#include "core/settings.h"

#ifdef QT_STATICPLUGIN
Q_IMPORT_PLUGIN(QWindowsIntegrationPlugin);
#endif

#ifdef _WIN32
extern "C" {
// tells Nvidia drivers to use the dedicated GPU by default on laptops with switchable graphics
__declspec(dllexport) unsigned long NvOptimusEnablement = 0x00000001;
}
#endif

/**
 * "Callouts" are one-time instructional messages shown to the user. In the config settings, there
 * is a bitfield "callout_flags" options, used to track if a message has already been shown to the
 * user. This is 32-bits - if we have more than 32 callouts, we should retire and recyle old ones.
 */
enum class CalloutFlag : uint32_t {
    Telemetry = 0x1,
};

static void ShowCalloutMessage(const QString& message, CalloutFlag flag) {
    if (UISettings::values.callout_flags & static_cast<uint32_t>(flag)) {
        return;
    }

    UISettings::values.callout_flags |= static_cast<uint32_t>(flag);

    QMessageBox msg;
    msg.setText(message);
    msg.setStandardButtons(QMessageBox::Ok);
    msg.setSizePolicy(QSizePolicy::Expanding, QSizePolicy::Expanding);
    msg.setStyleSheet("QLabel{min-width: 900px;}");
    msg.exec();
}

void GMainWindow::ShowCallouts() {
    static const QString telemetry_message =
        tr("To help improve Citra, the Citra Team collects anonymous usage data. No private or "
           "personally identifying information is collected. This data helps us to understand how "
           "people use Citra and prioritize our efforts. Furthermore, it helps us to more easily "
           "identify emulation bugs and performance issues. This data includes:<ul><li>Information"
           " about the version of Citra you are using</li><li>Performance data about the games you "
           "play</li><li>Your configuration settings</li><li>Information about your computer "
           "hardware</li><li>Emulation errors and crash information</li></ul>By default, this "
           "feature is enabled. To disable this feature, click 'Emulation' from the menu and then "
           "select 'Configure...'. Then, on the 'Web' tab, uncheck 'Share anonymous usage data with"
           " the Citra team'. <br/><br/>By using this software, you agree to the above terms.<br/>"
           "<br/><a href='https://citra-emu.org/entry/telemetry-and-why-thats-a-good-thing/'>Learn "
           "more</a>");
    ShowCalloutMessage(telemetry_message, CalloutFlag::Telemetry);
}

GMainWindow::GMainWindow() : config(new Config()), emu_thread(nullptr) {
    // register types to use in slots and signals
    qRegisterMetaType<size_t>("size_t");
    qRegisterMetaType<Service::AM::InstallStatus>("Service::AM::InstallStatus");

    LoadTranslation();

    Pica::g_debug_context = Pica::DebugContext::Construct();
    setAcceptDrops(true);
    ui.setupUi(this);
    statusBar()->hide();

    default_theme_paths = QIcon::themeSearchPaths();
    UpdateUITheme();

    Network::Init();

    InitializeWidgets();
    InitializeDebugWidgets();
    InitializeRecentFileMenuActions();
    InitializeHotkeys();
    ShowUpdaterWidgets();

    SetDefaultUIGeometry();
    RestoreUIState();

    ConnectMenuEvents();
    ConnectWidgetEvents();

    SetupUIStrings();
    LOG_INFO(Frontend, "Citra Version: {} | {}-{}", Common::g_build_fullname, Common::g_scm_branch,
             Common::g_scm_desc);

    show();

    game_list->LoadCompatibilityList();
    game_list->PopulateAsync(UISettings::values.game_dirs);

    // Show one-time "callout" messages to the user
    ShowCallouts();

    if (UISettings::values.check_for_update_on_start) {
        CheckForUpdates();
    }

    QStringList args = QApplication::arguments();
    if (args.length() >= 2) {
        BootGame(args[1]);
    }
}

GMainWindow::~GMainWindow() {
    // will get automatically deleted otherwise
    if (render_window->parent() == nullptr)
        delete render_window;

    Pica::g_debug_context.reset();
    Network::Shutdown();
}

void GMainWindow::InitializeWidgets() {
#ifdef CITRA_ENABLE_COMPATIBILITY_REPORTING
    ui.action_Report_Compatibility->setVisible(true);
#endif
    render_window = new GRenderWindow(this, emu_thread.get());
    render_window->hide();

    game_list = new GameList(this);
    ui.horizontalLayout->addWidget(game_list);

    game_list_placeholder = new GameListPlaceholder(this);
    ui.horizontalLayout->addWidget(game_list_placeholder);
    game_list_placeholder->setVisible(false);

    multiplayer_state = new MultiplayerState(this, game_list->GetModel(), ui.action_Leave_Room,
                                             ui.action_Show_Room);
    multiplayer_state->setVisible(false);

    // Setup updater
    updater = new Updater(this);
    UISettings::values.updater_found = updater->HasUpdater();

    // Create status bar
    message_label = new QLabel();
    // Configured separately for left alignment
    message_label->setVisible(false);
    message_label->setFrameStyle(QFrame::NoFrame);
    message_label->setContentsMargins(4, 0, 4, 0);
    message_label->setAlignment(Qt::AlignLeft);
    statusBar()->addPermanentWidget(message_label, 1);

    progress_bar = new QProgressBar();
    progress_bar->hide();
    statusBar()->addPermanentWidget(progress_bar);

    emu_speed_label = new QLabel();
    emu_speed_label->setToolTip(tr("Current emulation speed. Values higher or lower than 100% "
                                   "indicate emulation is running faster or slower than a 3DS."));
    game_fps_label = new QLabel();
    game_fps_label->setToolTip(tr("How many frames per second the game is currently displaying. "
                                  "This will vary from game to game and scene to scene."));
    emu_frametime_label = new QLabel();
    emu_frametime_label->setToolTip(
        tr("Time taken to emulate a 3DS frame, not counting framelimiting or v-sync. For "
           "full-speed emulation this should be at most 16.67 ms."));

    for (auto& label : {emu_speed_label, game_fps_label, emu_frametime_label}) {
        label->setVisible(false);
        label->setFrameStyle(QFrame::NoFrame);
        label->setContentsMargins(4, 0, 4, 0);
        statusBar()->addPermanentWidget(label, 0);
    }
    statusBar()->addPermanentWidget(multiplayer_state->GetStatusText(), 0);
    statusBar()->addPermanentWidget(multiplayer_state->GetStatusIcon(), 0);
    statusBar()->setVisible(true);

    // Removes an ugly inner border from the status bar widgets under Linux
    setStyleSheet("QStatusBar::item{border: none;}");

    QActionGroup* actionGroup_ScreenLayouts = new QActionGroup(this);
    actionGroup_ScreenLayouts->addAction(ui.action_Screen_Layout_Default);
    actionGroup_ScreenLayouts->addAction(ui.action_Screen_Layout_Single_Screen);
    actionGroup_ScreenLayouts->addAction(ui.action_Screen_Layout_Large_Screen);
    actionGroup_ScreenLayouts->addAction(ui.action_Screen_Layout_Side_by_Side);
}

void GMainWindow::InitializeDebugWidgets() {
    connect(ui.action_Create_Pica_Surface_Viewer, &QAction::triggered, this,
            &GMainWindow::OnCreateGraphicsSurfaceViewer);

    QMenu* debug_menu = ui.menu_View_Debugging;

#if MICROPROFILE_ENABLED
    microProfileDialog = new MicroProfileDialog(this);
    microProfileDialog->hide();
    debug_menu->addAction(microProfileDialog->toggleViewAction());
#endif

    registersWidget = new RegistersWidget(this);
    addDockWidget(Qt::RightDockWidgetArea, registersWidget);
    registersWidget->hide();
    debug_menu->addAction(registersWidget->toggleViewAction());
    connect(this, &GMainWindow::EmulationStarting, registersWidget,
            &RegistersWidget::OnEmulationStarting);
    connect(this, &GMainWindow::EmulationStopping, registersWidget,
            &RegistersWidget::OnEmulationStopping);

    graphicsWidget = new GPUCommandStreamWidget(this);
    addDockWidget(Qt::RightDockWidgetArea, graphicsWidget);
    graphicsWidget->hide();
    debug_menu->addAction(graphicsWidget->toggleViewAction());

    graphicsCommandsWidget = new GPUCommandListWidget(this);
    addDockWidget(Qt::RightDockWidgetArea, graphicsCommandsWidget);
    graphicsCommandsWidget->hide();
    debug_menu->addAction(graphicsCommandsWidget->toggleViewAction());

    graphicsBreakpointsWidget = new GraphicsBreakPointsWidget(Pica::g_debug_context, this);
    addDockWidget(Qt::RightDockWidgetArea, graphicsBreakpointsWidget);
    graphicsBreakpointsWidget->hide();
    debug_menu->addAction(graphicsBreakpointsWidget->toggleViewAction());

    graphicsVertexShaderWidget = new GraphicsVertexShaderWidget(Pica::g_debug_context, this);
    addDockWidget(Qt::RightDockWidgetArea, graphicsVertexShaderWidget);
    graphicsVertexShaderWidget->hide();
    debug_menu->addAction(graphicsVertexShaderWidget->toggleViewAction());

    graphicsTracingWidget = new GraphicsTracingWidget(Pica::g_debug_context, this);
    addDockWidget(Qt::RightDockWidgetArea, graphicsTracingWidget);
    graphicsTracingWidget->hide();
    debug_menu->addAction(graphicsTracingWidget->toggleViewAction());
    connect(this, &GMainWindow::EmulationStarting, graphicsTracingWidget,
            &GraphicsTracingWidget::OnEmulationStarting);
    connect(this, &GMainWindow::EmulationStopping, graphicsTracingWidget,
            &GraphicsTracingWidget::OnEmulationStopping);

    waitTreeWidget = new WaitTreeWidget(this);
    addDockWidget(Qt::LeftDockWidgetArea, waitTreeWidget);
    waitTreeWidget->hide();
    debug_menu->addAction(waitTreeWidget->toggleViewAction());
    connect(this, &GMainWindow::EmulationStarting, waitTreeWidget,
            &WaitTreeWidget::OnEmulationStarting);
    connect(this, &GMainWindow::EmulationStopping, waitTreeWidget,
            &WaitTreeWidget::OnEmulationStopping);
}

void GMainWindow::InitializeRecentFileMenuActions() {
    for (int i = 0; i < max_recent_files_item; ++i) {
        actions_recent_files[i] = new QAction(this);
        actions_recent_files[i]->setVisible(false);
        connect(actions_recent_files[i], &QAction::triggered, this, &GMainWindow::OnMenuRecentFile);

        ui.menu_recent_files->addAction(actions_recent_files[i]);
    }

    UpdateRecentFiles();
}

void GMainWindow::InitializeHotkeys() {
    RegisterHotkey("Main Window", "Load File", QKeySequence::Open);
    RegisterHotkey("Main Window", "Start Emulation");
    RegisterHotkey("Main Window", "Continue/Pause", QKeySequence(Qt::Key_F4));
    RegisterHotkey("Main Window", "Swap Screens", QKeySequence(tr("F9")));
    RegisterHotkey("Main Window", "Toggle Screen Layout", QKeySequence(tr("F10")));
    RegisterHotkey("Main Window", "Fullscreen", QKeySequence::FullScreen);
    RegisterHotkey("Main Window", "Exit Fullscreen", QKeySequence(Qt::Key_Escape),
                   Qt::ApplicationShortcut);
    RegisterHotkey("Main Window", "Toggle Speed Limit", QKeySequence("CTRL+Z"),
                   Qt::ApplicationShortcut);
    RegisterHotkey("Main Window", "Increase Speed Limit", QKeySequence("+"),
                   Qt::ApplicationShortcut);
    RegisterHotkey("Main Window", "Decrease Speed Limit", QKeySequence("-"),
                   Qt::ApplicationShortcut);
    LoadHotkeys();

    connect(GetHotkey("Main Window", "Load File", this), &QShortcut::activated, this,
            &GMainWindow::OnMenuLoadFile);
    connect(GetHotkey("Main Window", "Start Emulation", this), &QShortcut::activated, this,
            &GMainWindow::OnStartGame);
    connect(GetHotkey("Main Window", "Continue/Pause", this), &QShortcut::activated, this, [&] {
        if (emulation_running) {
            if (emu_thread->IsRunning()) {
                OnPauseGame();
            } else {
                OnStartGame();
            }
        }
    });
    connect(GetHotkey("Main Window", "Swap Screens", render_window), &QShortcut::activated,
            ui.action_Screen_Layout_Swap_Screens, &QAction::trigger);
    connect(GetHotkey("Main Window", "Toggle Screen Layout", render_window), &QShortcut::activated,
            this, &GMainWindow::ToggleScreenLayout);
    connect(GetHotkey("Main Window", "Fullscreen", render_window), &QShortcut::activated,
            ui.action_Fullscreen, &QAction::trigger);
    connect(GetHotkey("Main Window", "Fullscreen", render_window), &QShortcut::activatedAmbiguously,
            ui.action_Fullscreen, &QAction::trigger);
    connect(GetHotkey("Main Window", "Exit Fullscreen", this), &QShortcut::activated, this, [&] {
        if (emulation_running) {
            ui.action_Fullscreen->setChecked(false);
            ToggleFullscreen();
        }
    });
    connect(GetHotkey("Main Window", "Toggle Speed Limit", this), &QShortcut::activated, this, [&] {
        Settings::values.use_frame_limit = !Settings::values.use_frame_limit;
        UpdateStatusBar();
    });
    constexpr u16 SPEED_LIMIT_STEP = 5;
    connect(GetHotkey("Main Window", "Increase Speed Limit", this), &QShortcut::activated, this,
            [&] {
                if (Settings::values.frame_limit < 9999 - SPEED_LIMIT_STEP) {
                    Settings::values.frame_limit += SPEED_LIMIT_STEP;
                    UpdateStatusBar();
                }
            });
    connect(GetHotkey("Main Window", "Decrease Speed Limit", this), &QShortcut::activated, this,
            [&] {
                if (Settings::values.frame_limit > SPEED_LIMIT_STEP) {
                    Settings::values.frame_limit -= SPEED_LIMIT_STEP;
                    UpdateStatusBar();
                }
            });
}

void GMainWindow::ShowUpdaterWidgets() {
    ui.action_Check_For_Updates->setVisible(UISettings::values.updater_found);
    ui.action_Open_Maintenance_Tool->setVisible(UISettings::values.updater_found);

    connect(updater, &Updater::CheckUpdatesDone, this, &GMainWindow::OnUpdateFound);
}

void GMainWindow::SetDefaultUIGeometry() {
    // geometry: 55% of the window contents are in the upper screen half, 45% in the lower half
    const QRect screenRect = QApplication::desktop()->screenGeometry(this);

    const int w = screenRect.width() * 2 / 3;
    const int h = screenRect.height() / 2;
    const int x = (screenRect.x() + screenRect.width()) / 2 - w / 2;
    const int y = (screenRect.y() + screenRect.height()) / 2 - h * 55 / 100;

    setGeometry(x, y, w, h);
}

void GMainWindow::RestoreUIState() {
    restoreGeometry(UISettings::values.geometry);
    restoreState(UISettings::values.state);
    render_window->restoreGeometry(UISettings::values.renderwindow_geometry);
#if MICROPROFILE_ENABLED
    microProfileDialog->restoreGeometry(UISettings::values.microprofile_geometry);
    microProfileDialog->setVisible(UISettings::values.microprofile_visible);
#endif

    game_list->LoadInterfaceLayout();

    ui.action_Single_Window_Mode->setChecked(UISettings::values.single_window_mode);
    ToggleWindowMode();

    ui.action_Fullscreen->setChecked(UISettings::values.fullscreen);
    SyncMenuUISettings();

    ui.action_Display_Dock_Widget_Headers->setChecked(UISettings::values.display_titlebar);
    OnDisplayTitleBars(ui.action_Display_Dock_Widget_Headers->isChecked());

    ui.action_Show_Filter_Bar->setChecked(UISettings::values.show_filter_bar);
    game_list->setFilterVisible(ui.action_Show_Filter_Bar->isChecked());

    ui.action_Show_Status_Bar->setChecked(UISettings::values.show_status_bar);
    statusBar()->setVisible(ui.action_Show_Status_Bar->isChecked());
    Debugger::ToggleConsole();
}

void GMainWindow::ConnectWidgetEvents() {
    connect(game_list, &GameList::GameChosen, this, &GMainWindow::OnGameListLoadFile);
    connect(game_list, &GameList::OpenDirectory, this, &GMainWindow::OnGameListOpenDirectory);
    connect(game_list, &GameList::OpenFolderRequested, this, &GMainWindow::OnGameListOpenFolder);
    connect(game_list, &GameList::NavigateToGamedbEntryRequested, this,
            &GMainWindow::OnGameListNavigateToGamedbEntry);
    connect(game_list, &GameList::AddDirectory, this, &GMainWindow::OnGameListAddDirectory);
    connect(game_list_placeholder, &GameListPlaceholder::AddDirectory, this,
            &GMainWindow::OnGameListAddDirectory);
    connect(game_list, &GameList::ShowList, this, &GMainWindow::OnGameListShowList);

    connect(this, &GMainWindow::EmulationStarting, render_window,
            &GRenderWindow::OnEmulationStarting);
    connect(this, &GMainWindow::EmulationStopping, render_window,
            &GRenderWindow::OnEmulationStopping);

    connect(&status_bar_update_timer, &QTimer::timeout, this, &GMainWindow::UpdateStatusBar);

    connect(this, &GMainWindow::UpdateProgress, this, &GMainWindow::OnUpdateProgress);
    connect(this, &GMainWindow::CIAInstallReport, this, &GMainWindow::OnCIAInstallReport);
    connect(this, &GMainWindow::CIAInstallFinished, this, &GMainWindow::OnCIAInstallFinished);
}

void GMainWindow::ConnectMenuEvents() {
    // File
    connect(ui.action_Load_File, &QAction::triggered, this, &GMainWindow::OnMenuLoadFile);
    connect(ui.action_Install_CIA, &QAction::triggered, this, &GMainWindow::OnMenuInstallCIA);
    connect(ui.action_Exit, &QAction::triggered, this, &QMainWindow::close);

    // Emulation
    connect(ui.action_Start, &QAction::triggered, this, &GMainWindow::OnStartGame);
    connect(ui.action_Pause, &QAction::triggered, this, &GMainWindow::OnPauseGame);
    connect(ui.action_Stop, &QAction::triggered, this, &GMainWindow::OnStopGame);
    connect(ui.action_Report_Compatibility, &QAction::triggered, this,
            &GMainWindow::OnMenuReportCompatibility);
    connect(ui.action_Configure, &QAction::triggered, this, &GMainWindow::OnConfigure);

    // View
    connect(ui.action_Single_Window_Mode, &QAction::triggered, this,
            &GMainWindow::ToggleWindowMode);
    connect(ui.action_Display_Dock_Widget_Headers, &QAction::triggered, this,
            &GMainWindow::OnDisplayTitleBars);
    ui.action_Show_Filter_Bar->setShortcut(tr("CTRL+F"));
    connect(ui.action_Show_Filter_Bar, &QAction::triggered, this, &GMainWindow::OnToggleFilterBar);
    connect(ui.action_Show_Status_Bar, &QAction::triggered, statusBar(), &QStatusBar::setVisible);

    // Multiplayer
    connect(ui.action_View_Lobby, &QAction::triggered, multiplayer_state,
            &MultiplayerState::OnViewLobby);
    connect(ui.action_Start_Room, &QAction::triggered, multiplayer_state,
            &MultiplayerState::OnCreateRoom);
    connect(ui.action_Leave_Room, &QAction::triggered, multiplayer_state,
            &MultiplayerState::OnCloseRoom);
    connect(ui.action_Connect_To_Room, &QAction::triggered, multiplayer_state,
            &MultiplayerState::OnDirectConnectToRoom);
    connect(ui.action_Show_Room, &QAction::triggered, multiplayer_state,
            &MultiplayerState::OnOpenNetworkRoom);

    ui.action_Fullscreen->setShortcut(GetHotkey("Main Window", "Fullscreen", this)->key());
    ui.action_Screen_Layout_Swap_Screens->setShortcut(
        GetHotkey("Main Window", "Swap Screens", this)->key());
    ui.action_Screen_Layout_Swap_Screens->setShortcutContext(Qt::WidgetWithChildrenShortcut);
    connect(ui.action_Fullscreen, &QAction::triggered, this, &GMainWindow::ToggleFullscreen);
    connect(ui.action_Screen_Layout_Default, &QAction::triggered, this,
            &GMainWindow::ChangeScreenLayout);
    connect(ui.action_Screen_Layout_Single_Screen, &QAction::triggered, this,
            &GMainWindow::ChangeScreenLayout);
    connect(ui.action_Screen_Layout_Large_Screen, &QAction::triggered, this,
            &GMainWindow::ChangeScreenLayout);
    connect(ui.action_Screen_Layout_Side_by_Side, &QAction::triggered, this,
            &GMainWindow::ChangeScreenLayout);
    connect(ui.action_Screen_Layout_Swap_Screens, &QAction::triggered, this,
            &GMainWindow::OnSwapScreens);

    // Help
    connect(ui.action_FAQ, &QAction::triggered,
            []() { QDesktopServices::openUrl(QUrl("https://citra-emu.org/wiki/faq/")); });
    connect(ui.action_About, &QAction::triggered, this, &GMainWindow::OnMenuAboutCitra);
    connect(ui.action_Check_For_Updates, &QAction::triggered, this,
            &GMainWindow::OnCheckForUpdates);
    connect(ui.action_Open_Maintenance_Tool, &QAction::triggered, this,
            &GMainWindow::OnOpenUpdater);
}

void GMainWindow::OnDisplayTitleBars(bool show) {
    QList<QDockWidget*> widgets = findChildren<QDockWidget*>();

    if (show) {
        for (QDockWidget* widget : widgets) {
            QWidget* old = widget->titleBarWidget();
            widget->setTitleBarWidget(nullptr);
            if (old != nullptr)
                delete old;
        }
    } else {
        for (QDockWidget* widget : widgets) {
            QWidget* old = widget->titleBarWidget();
            widget->setTitleBarWidget(new QWidget());
            if (old != nullptr)
                delete old;
        }
    }
}

void GMainWindow::OnCheckForUpdates() {
    explicit_update_check = true;
    CheckForUpdates();
}

void GMainWindow::CheckForUpdates() {
    if (updater->CheckForUpdates()) {
        LOG_INFO(Frontend, "Update check started");
    } else {
        LOG_WARNING(Frontend, "Unable to start check for updates");
    }
}

void GMainWindow::OnUpdateFound(QList<Updater::UpdateInfo> update_info, bool error) {
    if (error) {
        LOG_WARNING(Frontend, "Update check failed");
        return;
    }

<<<<<<< HEAD
    if (update_info.isEmpty()) {
        NGLOG_INFO(Frontend, "No updates found");
=======
    if (!found) {
        LOG_INFO(Frontend, "No updates found");
>>>>>>> fd5f71bc

        // If the user explicitly clicked the "Check for Updates" button, we are
        //  going to want to show them a prompt anyway.
        if (explicit_update_check) {
            explicit_update_check = false;
            ShowNoUpdatePrompt();
        }
        return;
    }

    if (emulation_running && !explicit_update_check) {
        LOG_INFO(Frontend, "Update found, deferring as game is running");
        defer_update_prompt = true;
        return;
    }

    LOG_INFO(Frontend, "Update found!");
    explicit_update_check = false;

    ShowUpdatePrompt();
}

void GMainWindow::ShowUpdatePrompt() {
    defer_update_prompt = false;

    auto result = QMessageBox::question(
        this, tr("Update available!"),
        tr("An update for Citra is available. Do you wish to install it now?<br /><br />"
           "This <b>will</b> terminate emulation, if it is running."),
        QMessageBox::Yes | QMessageBox::No, QMessageBox::Yes);

    if (result == QMessageBox::Yes) {
        updater->LaunchUIOnExit();
        close();
    }
}

void GMainWindow::ShowNoUpdatePrompt() {
    QMessageBox::information(this, tr("No update found"), tr("No update has been found for Citra."),
                             QMessageBox::Ok, QMessageBox::Ok);
}

void GMainWindow::OnOpenUpdater() {
    updater->LaunchUI();
}

bool GMainWindow::LoadROM(const QString& filename) {
    // Shutdown previous session if the emu thread is still active...
    if (emu_thread != nullptr)
        ShutdownGame();

    render_window->InitRenderTarget();
    render_window->MakeCurrent();

    if (!gladLoadGL()) {
        QMessageBox::critical(this, tr("Error while initializing OpenGL 3.3 Core!"),
                              tr("Your GPU may not support OpenGL 3.3, or you do not "
                                 "have the latest graphics driver."));
        return false;
    }

    Core::System& system{Core::System::GetInstance()};

    const Core::System::ResultStatus result{system.Load(render_window, filename.toStdString())};

    if (result != Core::System::ResultStatus::Success) {
        switch (result) {
        case Core::System::ResultStatus::ErrorGetLoader:
            LOG_CRITICAL(Frontend, "Failed to obtain loader for {}!", filename.toStdString());
            QMessageBox::critical(this, tr("Error while loading ROM!"),
                                  tr("The ROM format is not supported."));
            break;

        case Core::System::ResultStatus::ErrorSystemMode:
            LOG_CRITICAL(Frontend, "Failed to load ROM!");
            QMessageBox::critical(this, tr("Error while loading ROM!"),
                                  tr("Could not determine the system mode."));
            break;

        case Core::System::ResultStatus::ErrorLoader_ErrorEncrypted: {
            QMessageBox::critical(
                this, tr("Error while loading ROM!"),
                tr("The game that you are trying to load must be decrypted before being used with "
                   "Citra. A real 3DS is required.<br/><br/>"
                   "For more information on dumping and decrypting games, please see the following "
                   "wiki pages: <ul>"
                   "<li><a href='https://citra-emu.org/wiki/dumping-game-cartridges/'>Dumping Game "
                   "Cartridges</a></li>"
                   "<li><a href='https://citra-emu.org/wiki/dumping-installed-titles/'>Dumping "
                   "Installed Titles</a></li>"
                   "</ul>"));
            break;
        }
        case Core::System::ResultStatus::ErrorLoader_ErrorInvalidFormat:
            QMessageBox::critical(this, tr("Error while loading ROM!"),
                                  tr("The ROM format is not supported."));
            break;

        case Core::System::ResultStatus::ErrorVideoCore:
            QMessageBox::critical(
                this, tr("An error occured in the video core."),
                tr("Citra has encountered an error while running the video core, please see the "
                   "log for more details."
                   "For more information on accessing the log, please see the following page: "
                   "<a href='https://community.citra-emu.org/t/how-to-upload-the-log-file/296'>How "
                   "to "
                   "Upload the Log File</a>."
                   "Ensure that you have the latest graphics drivers for your GPU."));

            break;

        default:
            QMessageBox::critical(
                this, tr("Error while loading ROM!"),
                tr("An unknown error occured. Please see the log for more details."));
            break;
        }
        return false;
    }

    std::string title;
    system.GetAppLoader().ReadTitle(title);
    game_title = QString::fromStdString(title);
    SetupUIStrings();

    Core::Telemetry().AddField(Telemetry::FieldType::App, "Frontend", "Qt");
    return true;
}

void GMainWindow::BootGame(const QString& filename) {
    LOG_INFO(Frontend, "Citra starting...");
    StoreRecentFile(filename); // Put the filename on top of the list

    if (!LoadROM(filename))
        return;

    // Create and start the emulation thread
    emu_thread = std::make_unique<EmuThread>(render_window);
    emit EmulationStarting(emu_thread.get());
    render_window->moveContext();
    emu_thread->start();

    connect(render_window, &GRenderWindow::Closed, this, &GMainWindow::OnStopGame);
    // BlockingQueuedConnection is important here, it makes sure we've finished refreshing our views
    // before the CPU continues
    connect(emu_thread.get(), &EmuThread::DebugModeEntered, registersWidget,
            &RegistersWidget::OnDebugModeEntered, Qt::BlockingQueuedConnection);
    connect(emu_thread.get(), &EmuThread::DebugModeEntered, waitTreeWidget,
            &WaitTreeWidget::OnDebugModeEntered, Qt::BlockingQueuedConnection);
    connect(emu_thread.get(), &EmuThread::DebugModeLeft, registersWidget,
            &RegistersWidget::OnDebugModeLeft, Qt::BlockingQueuedConnection);
    connect(emu_thread.get(), &EmuThread::DebugModeLeft, waitTreeWidget,
            &WaitTreeWidget::OnDebugModeLeft, Qt::BlockingQueuedConnection);

    // Update the GUI
    registersWidget->OnDebugModeEntered();
    if (ui.action_Single_Window_Mode->isChecked()) {
        game_list->hide();
        game_list_placeholder->hide();
    }
    status_bar_update_timer.start(2000);

    render_window->show();
    render_window->setFocus();

    emulation_running = true;
    if (ui.action_Fullscreen->isChecked()) {
        ShowFullscreen();
    }
    OnStartGame();
}

void GMainWindow::ShutdownGame() {
    emu_thread->RequestStop();

    // Release emu threads from any breakpoints
    // This belongs after RequestStop() and before wait() because if emulation stops on a GPU
    // breakpoint after (or before) RequestStop() is called, the emulation would never be able
    // to continue out to the main loop and terminate. Thus wait() would hang forever.
    // TODO(bunnei): This function is not thread safe, but it's being used as if it were
    Pica::g_debug_context->ClearBreakpoints();

    emit EmulationStopping();

    // Wait for emulation thread to complete and delete it
    emu_thread->wait();
    emu_thread = nullptr;

    Camera::QtMultimediaCameraHandler::ReleaseHandlers();

    // The emulation is stopped, so closing the window or not does not matter anymore
    disconnect(render_window, &GRenderWindow::Closed, this, &GMainWindow::OnStopGame);

    // Update the GUI
    ui.action_Start->setEnabled(false);
    ui.action_Start->setText(tr("Start"));
    ui.action_Pause->setEnabled(false);
    ui.action_Stop->setEnabled(false);
    ui.action_Report_Compatibility->setEnabled(false);
    render_window->hide();
    if (game_list->isEmpty())
        game_list_placeholder->show();
    else
        game_list->show();
    game_list->setFilterFocus();

    // Disable status bar updates
    status_bar_update_timer.stop();
    message_label->setVisible(false);
    emu_speed_label->setVisible(false);
    game_fps_label->setVisible(false);
    emu_frametime_label->setVisible(false);

    emulation_running = false;

    if (defer_update_prompt) {
        ShowUpdatePrompt();
    }

    game_title.clear();
    SetupUIStrings();
}

void GMainWindow::StoreRecentFile(const QString& filename) {
    UISettings::values.recent_files.prepend(filename);
    UISettings::values.recent_files.removeDuplicates();
    while (UISettings::values.recent_files.size() > max_recent_files_item) {
        UISettings::values.recent_files.removeLast();
    }

    UpdateRecentFiles();
}

void GMainWindow::UpdateRecentFiles() {
    unsigned int num_recent_files =
        std::min(UISettings::values.recent_files.size(), static_cast<int>(max_recent_files_item));

    for (unsigned int i = 0; i < num_recent_files; i++) {
        QString text = QString("&%1. %2").arg(i + 1).arg(
            QFileInfo(UISettings::values.recent_files[i]).fileName());
        actions_recent_files[i]->setText(text);
        actions_recent_files[i]->setData(UISettings::values.recent_files[i]);
        actions_recent_files[i]->setToolTip(UISettings::values.recent_files[i]);
        actions_recent_files[i]->setVisible(true);
    }

    for (int j = num_recent_files; j < max_recent_files_item; ++j) {
        actions_recent_files[j]->setVisible(false);
    }

    // Grey out the recent files menu if the list is empty
    if (num_recent_files == 0) {
        ui.menu_recent_files->setEnabled(false);
    } else {
        ui.menu_recent_files->setEnabled(true);
    }
}

void GMainWindow::OnGameListLoadFile(QString game_path) {
    BootGame(game_path);
}

void GMainWindow::OnGameListOpenFolder(u64 program_id, GameListOpenTarget target) {
    std::string path;
    std::string open_target;

    switch (target) {
    case GameListOpenTarget::SAVE_DATA: {
        open_target = "Save Data";
        std::string sdmc_dir = FileUtil::GetUserPath(D_SDMC_IDX);
        path = FileSys::ArchiveSource_SDSaveData::GetSaveDataPathFor(sdmc_dir, program_id);
        break;
    }
    case GameListOpenTarget::APPLICATION:
        open_target = "Application";
        path = Service::AM::GetTitlePath(Service::FS::MediaType::SDMC, program_id) + "content/";
        break;
    case GameListOpenTarget::UPDATE_DATA:
        open_target = "Update Data";
        path = Service::AM::GetTitlePath(Service::FS::MediaType::SDMC, program_id + 0xe00000000) +
               "content/";
        break;
    default:
        LOG_ERROR(Frontend, "Unexpected target {}", static_cast<int>(target));
        return;
    }

    QString qpath = QString::fromStdString(path);

    QDir dir(qpath);
    if (!dir.exists()) {
        QMessageBox::critical(
            this, tr("Error Opening %1 Folder").arg(QString::fromStdString(open_target)),
            tr("Folder does not exist!"));
        return;
    }

    LOG_INFO(Frontend, "Opening {} path for program_id={:016x}", open_target, program_id);

    QDesktopServices::openUrl(QUrl::fromLocalFile(qpath));
}

void GMainWindow::OnGameListNavigateToGamedbEntry(
    u64 program_id,
    std::unordered_map<std::string, std::pair<QString, QString>>& compatibility_list) {

    auto it = std::find_if(
        compatibility_list.begin(), compatibility_list.end(),
        [program_id](const std::pair<std::string, std::pair<QString, QString>>& element) {
            std::string pid = Common::StringFromFormat("%016" PRIX64, program_id);
            return element.first == pid;
        });

    QString directory = "";

    if (it != compatibility_list.end())
        directory = it->second.second;

    QDesktopServices::openUrl(QUrl("https://citra-emu.org/game/" + directory));
}

void GMainWindow::OnGameListOpenDirectory(QString directory) {
    QString path;
    if (directory == "INSTALLED") {
        path =
            QString::fromStdString(FileUtil::GetUserPath(D_SDMC_IDX).c_str() +
                                   std::string("Nintendo "
                                               "3DS/00000000000000000000000000000000/"
                                               "00000000000000000000000000000000/title/00040000"));
    } else if (directory == "SYSTEM") {
        path =
            QString::fromStdString(FileUtil::GetUserPath(D_NAND_IDX).c_str() +
                                   std::string("00000000000000000000000000000000/title/00040010"));
    } else {
        path = directory;
    }
    if (!QFileInfo::exists(path)) {
        QMessageBox::critical(this, tr("Error Opening %1").arg(path), tr("Folder does not exist!"));
        return;
    }
    QDesktopServices::openUrl(QUrl::fromLocalFile(path));
}

void GMainWindow::OnGameListAddDirectory() {
    QString dir_path = QFileDialog::getExistingDirectory(this, tr("Select Directory"));
    if (dir_path.isEmpty())
        return;
    UISettings::GameDir game_dir{dir_path, false, true};
    if (!UISettings::values.game_dirs.contains(game_dir)) {
        UISettings::values.game_dirs.append(game_dir);
        game_list->PopulateAsync(UISettings::values.game_dirs);
    } else {
        LOG_WARNING(Frontend, "Selected directory is already in the game list");
    }
}

void GMainWindow::OnGameListShowList(bool show) {
    if (emulation_running && ui.action_Single_Window_Mode->isChecked())
        return;
    game_list->setVisible(show);
    game_list_placeholder->setVisible(!show);
};

void GMainWindow::OnMenuLoadFile() {
    QString extensions;
    for (const auto& piece : game_list->supported_file_extensions)
        extensions += "*." + piece + " ";

    QString file_filter = tr("3DS Executable") + " (" + extensions + ")";
    file_filter += ";;" + tr("All Files (*.*)");

    QString filename = QFileDialog::getOpenFileName(this, tr("Load File"),
                                                    UISettings::values.roms_path, file_filter);
    if (!filename.isEmpty()) {
        UISettings::values.roms_path = QFileInfo(filename).path();

        BootGame(filename);
    }
}

void GMainWindow::OnMenuInstallCIA() {
    QStringList filepaths = QFileDialog::getOpenFileNames(
        this, tr("Load Files"), UISettings::values.roms_path,
        tr("3DS Installation File (*.CIA*)") + ";;" + tr("All Files (*.*)"));
    if (filepaths.isEmpty())
        return;

    ui.action_Install_CIA->setEnabled(false);
    progress_bar->show();
    progress_bar->setMaximum(INT_MAX);

    QtConcurrent::run([&, filepaths] {
        QString current_path;
        Service::AM::InstallStatus status;
        const auto cia_progress = [&](size_t written, size_t total) {
            emit UpdateProgress(written, total);
        };
        for (const auto current_path : filepaths) {
            status = Service::AM::InstallCIA(current_path.toStdString(), cia_progress);
            emit CIAInstallReport(status, current_path);
        }
        emit CIAInstallFinished();
    });
}

void GMainWindow::OnUpdateProgress(size_t written, size_t total) {
    progress_bar->setValue(
        static_cast<int>(INT_MAX * (static_cast<double>(written) / static_cast<double>(total))));
}

void GMainWindow::OnCIAInstallReport(Service::AM::InstallStatus status, QString filepath) {
    QString filename = QFileInfo(filepath).fileName();
    switch (status) {
    case Service::AM::InstallStatus::Success:
        this->statusBar()->showMessage(tr("%1 has been installed successfully.").arg(filename));
        break;
    case Service::AM::InstallStatus::ErrorFailedToOpenFile:
        QMessageBox::critical(this, tr("Unable to open File"),
                              tr("Could not open %1").arg(filename));
        break;
    case Service::AM::InstallStatus::ErrorAborted:
        QMessageBox::critical(
            this, tr("Installation aborted"),
            tr("The installation of %1 was aborted. Please see the log for more details")
                .arg(filename));
        break;
    case Service::AM::InstallStatus::ErrorInvalid:
        QMessageBox::critical(this, tr("Invalid File"), tr("%1 is not a valid CIA").arg(filename));
        break;
    case Service::AM::InstallStatus::ErrorEncrypted:
        QMessageBox::critical(this, tr("Encrypted File"),
                              tr("%1 must be decrypted "
                                 "before being used with Citra. A real 3DS is required.")
                                  .arg(filename));
        break;
    }
}

void GMainWindow::OnCIAInstallFinished() {
    progress_bar->hide();
    progress_bar->setValue(0);
    ui.action_Install_CIA->setEnabled(true);
}

void GMainWindow::OnMenuRecentFile() {
    QAction* action = qobject_cast<QAction*>(sender());
    assert(action);

    QString filename = action->data().toString();
    QFileInfo file_info(filename);
    if (file_info.exists()) {
        BootGame(filename);
    } else {
        // Display an error message and remove the file from the list.
        QMessageBox::information(this, tr("File not found"),
                                 tr("File \"%1\" not found").arg(filename));

        UISettings::values.recent_files.removeOne(filename);
        UpdateRecentFiles();
    }
}

void GMainWindow::OnStartGame() {
    Camera::QtMultimediaCameraHandler::ResumeCameras();
    emu_thread->SetRunning(true);
    qRegisterMetaType<Core::System::ResultStatus>("Core::System::ResultStatus");
    qRegisterMetaType<std::string>("std::string");
    connect(emu_thread.get(), &EmuThread::ErrorThrown, this, &GMainWindow::OnCoreError);

    ui.action_Start->setEnabled(false);
    ui.action_Start->setText(tr("Continue"));

    ui.action_Pause->setEnabled(true);
    ui.action_Stop->setEnabled(true);
    ui.action_Report_Compatibility->setEnabled(true);
}

void GMainWindow::OnPauseGame() {
    emu_thread->SetRunning(false);
    Camera::QtMultimediaCameraHandler::StopCameras();
    ui.action_Start->setEnabled(true);
    ui.action_Pause->setEnabled(false);
    ui.action_Stop->setEnabled(true);
}

void GMainWindow::OnStopGame() {
    ShutdownGame();
}

void GMainWindow::OnMenuReportCompatibility() {
    if (!Settings::values.citra_token.empty() && !Settings::values.citra_username.empty()) {
        CompatDB compatdb{this};
        compatdb.exec();
    } else {
        QMessageBox::critical(
            this, tr("Missing Citra Account"),
            tr("In order to submit a game compatibility test case, you must link your Citra "
               "account.<br><br/>To link your Citra account, go to Emulation &gt; Configuration "
               "&gt; "
               "Web."));
    }
}

void GMainWindow::ToggleFullscreen() {
    if (!emulation_running) {
        return;
    }
    if (ui.action_Fullscreen->isChecked()) {
        ShowFullscreen();
    } else {
        HideFullscreen();
    }
}

void GMainWindow::ShowFullscreen() {
    if (ui.action_Single_Window_Mode->isChecked()) {
        UISettings::values.geometry = saveGeometry();
        ui.menubar->hide();
        statusBar()->hide();
        showFullScreen();
    } else {
        UISettings::values.renderwindow_geometry = render_window->saveGeometry();
        render_window->showFullScreen();
    }
}

void GMainWindow::HideFullscreen() {
    if (ui.action_Single_Window_Mode->isChecked()) {
        statusBar()->setVisible(ui.action_Show_Status_Bar->isChecked());
        ui.menubar->show();
        showNormal();
        restoreGeometry(UISettings::values.geometry);
    } else {
        render_window->showNormal();
        render_window->restoreGeometry(UISettings::values.renderwindow_geometry);
    }
}

void GMainWindow::ToggleWindowMode() {
    if (ui.action_Single_Window_Mode->isChecked()) {
        // Render in the main window...
        render_window->BackupGeometry();
        ui.horizontalLayout->addWidget(render_window);
        render_window->setFocusPolicy(Qt::ClickFocus);
        if (emulation_running) {
            render_window->setVisible(true);
            render_window->setFocus();
            game_list->hide();
        }

    } else {
        // Render in a separate window...
        ui.horizontalLayout->removeWidget(render_window);
        render_window->setParent(nullptr);
        render_window->setFocusPolicy(Qt::NoFocus);
        if (emulation_running) {
            render_window->setVisible(true);
            render_window->RestoreGeometry();
            game_list->show();
        }
    }
}

void GMainWindow::ChangeScreenLayout() {
    Settings::LayoutOption new_layout = Settings::LayoutOption::Default;

    if (ui.action_Screen_Layout_Default->isChecked()) {
        new_layout = Settings::LayoutOption::Default;
    } else if (ui.action_Screen_Layout_Single_Screen->isChecked()) {
        new_layout = Settings::LayoutOption::SingleScreen;
    } else if (ui.action_Screen_Layout_Large_Screen->isChecked()) {
        new_layout = Settings::LayoutOption::LargeScreen;
    } else if (ui.action_Screen_Layout_Side_by_Side->isChecked()) {
        new_layout = Settings::LayoutOption::SideScreen;
    }

    Settings::values.layout_option = new_layout;
    Settings::Apply();
}

void GMainWindow::ToggleScreenLayout() {
    Settings::LayoutOption new_layout = Settings::LayoutOption::Default;

    switch (Settings::values.layout_option) {
    case Settings::LayoutOption::Default:
        new_layout = Settings::LayoutOption::SingleScreen;
        break;
    case Settings::LayoutOption::SingleScreen:
        new_layout = Settings::LayoutOption::LargeScreen;
        break;
    case Settings::LayoutOption::LargeScreen:
        new_layout = Settings::LayoutOption::SideScreen;
        break;
    case Settings::LayoutOption::SideScreen:
        new_layout = Settings::LayoutOption::Default;
        break;
    }

    Settings::values.layout_option = new_layout;
    SyncMenuUISettings();
    Settings::Apply();
}

void GMainWindow::OnSwapScreens() {
    Settings::values.swap_screen = ui.action_Screen_Layout_Swap_Screens->isChecked();
    Settings::Apply();
}

void GMainWindow::OnConfigure() {
    ConfigureDialog configureDialog(this);
    connect(&configureDialog, &ConfigureDialog::languageChanged, this,
            &GMainWindow::OnLanguageChanged);
    auto old_theme = UISettings::values.theme;
    auto result = configureDialog.exec();
    if (result == QDialog::Accepted) {
        configureDialog.applyConfiguration();
        if (UISettings::values.theme != old_theme)
            UpdateUITheme();
        emit UpdateThemedIcons();
        SyncMenuUISettings();
        config->Save();
    }
}

void GMainWindow::OnToggleFilterBar() {
    game_list->setFilterVisible(ui.action_Show_Filter_Bar->isChecked());
    if (ui.action_Show_Filter_Bar->isChecked()) {
        game_list->setFilterFocus();
    } else {
        game_list->clearFilter();
    }
}

void GMainWindow::OnCreateGraphicsSurfaceViewer() {
    auto graphicsSurfaceViewerWidget = new GraphicsSurfaceWidget(Pica::g_debug_context, this);
    addDockWidget(Qt::RightDockWidgetArea, graphicsSurfaceViewerWidget);
    // TODO: Maybe graphicsSurfaceViewerWidget->setFloating(true);
    graphicsSurfaceViewerWidget->show();
}

void GMainWindow::UpdateStatusBar() {
    if (emu_thread == nullptr) {
        status_bar_update_timer.stop();
        return;
    }

    auto results = Core::System::GetInstance().GetAndResetPerfStats();

    if (Settings::values.use_frame_limit) {
        emu_speed_label->setText(tr("Speed: %1% / %2%")
                                     .arg(results.emulation_speed * 100.0, 0, 'f', 0)
                                     .arg(Settings::values.frame_limit));
    } else {
        emu_speed_label->setText(tr("Speed: %1%").arg(results.emulation_speed * 100.0, 0, 'f', 0));
    }
    game_fps_label->setText(tr("Game: %1 FPS").arg(results.game_fps, 0, 'f', 0));
    emu_frametime_label->setText(tr("Frame: %1 ms").arg(results.frametime * 1000.0, 0, 'f', 2));

    emu_speed_label->setVisible(true);
    game_fps_label->setVisible(true);
    emu_frametime_label->setVisible(true);
}

void GMainWindow::OnCoreError(Core::System::ResultStatus result, std::string details) {
    QMessageBox::StandardButton answer;
    QString status_message;
    const QString common_message =
        tr("The game you are trying to load requires additional files from your 3DS to be dumped "
           "before playing.<br/><br/>For more information on dumping these files, please see the "
           "following wiki page: <a "
           "href='https://citra-emu.org/wiki/"
           "dumping-system-archives-and-the-shared-fonts-from-a-3ds-console/'>Dumping System "
           "Archives and the Shared Fonts from a 3DS Console</a>.<br/><br/>Would you like to quit "
           "back to the game list? Continuing emulation may result in crashes, corrupted save "
           "data, or other bugs.");
    switch (result) {
    case Core::System::ResultStatus::ErrorSystemFiles: {
        QString message = "Citra was unable to locate a 3DS system archive";
        if (!details.empty()) {
            message.append(tr(": %1. ").arg(details.c_str()));
        } else {
            message.append(". ");
        }
        message.append(common_message);

        answer = QMessageBox::question(this, tr("System Archive Not Found"), message,
                                       QMessageBox::Yes | QMessageBox::No, QMessageBox::No);
        status_message = "System Archive Missing";
        break;
    }

    case Core::System::ResultStatus::ErrorSharedFont: {
        QString message = tr("Citra was unable to locate the 3DS shared fonts. ");
        message.append(common_message);
        answer = QMessageBox::question(this, tr("Shared Fonts Not Found"), message,
                                       QMessageBox::Yes | QMessageBox::No, QMessageBox::No);
        status_message = "Shared Font Missing";
        break;
    }

    default:
        answer = QMessageBox::question(
            this, tr("Fatal Error"),
            tr("Citra has encountered a fatal error, please see the log for more details. "
               "For more information on accessing the log, please see the following page: "
               "<a href='https://community.citra-emu.org/t/how-to-upload-the-log-file/296'>How to "
               "Upload the Log File</a>.<br/><br/>Would you like to quit back to the game list? "
               "Continuing emulation may result in crashes, corrupted save data, or other bugs."),
            QMessageBox::Yes | QMessageBox::No, QMessageBox::No);
        status_message = "Fatal Error encountered";
        break;
    }

    if (answer == QMessageBox::Yes) {
        if (emu_thread) {
            ShutdownGame();
        }
    } else {
        // Only show the message if the game is still running.
        if (emu_thread) {
            emu_thread->SetRunning(true);
            message_label->setText(status_message);
            message_label->setVisible(true);
        }
    }
}

void GMainWindow::OnMenuAboutCitra() {
    AboutDialog about{this};
    about.exec();
}

bool GMainWindow::ConfirmClose() {
    if (emu_thread == nullptr || !UISettings::values.confirm_before_closing)
        return true;

    QMessageBox::StandardButton answer =
        QMessageBox::question(this, tr("Citra"), tr("Are you sure you want to close Citra?"),
                              QMessageBox::Yes | QMessageBox::No, QMessageBox::No);
    return answer != QMessageBox::No;
}

void GMainWindow::closeEvent(QCloseEvent* event) {
    if (!ConfirmClose()) {
        event->ignore();
        return;
    }

    if (!ui.action_Fullscreen->isChecked()) {
        UISettings::values.geometry = saveGeometry();
        UISettings::values.renderwindow_geometry = render_window->saveGeometry();
    }
    UISettings::values.state = saveState();
#if MICROPROFILE_ENABLED
    UISettings::values.microprofile_geometry = microProfileDialog->saveGeometry();
    UISettings::values.microprofile_visible = microProfileDialog->isVisible();
#endif
    UISettings::values.single_window_mode = ui.action_Single_Window_Mode->isChecked();
    UISettings::values.fullscreen = ui.action_Fullscreen->isChecked();
    UISettings::values.display_titlebar = ui.action_Display_Dock_Widget_Headers->isChecked();
    UISettings::values.show_filter_bar = ui.action_Show_Filter_Bar->isChecked();
    UISettings::values.show_status_bar = ui.action_Show_Status_Bar->isChecked();
    UISettings::values.first_start = false;

    game_list->SaveInterfaceLayout();
    SaveHotkeys();

    // Shutdown session if the emu thread is active...
    if (emu_thread != nullptr)
        ShutdownGame();

    render_window->close();
    multiplayer_state->Close();
    QWidget::closeEvent(event);
}

static bool IsSingleFileDropEvent(QDropEvent* event) {
    const QMimeData* mimeData = event->mimeData();
    return mimeData->hasUrls() && mimeData->urls().length() == 1;
}

void GMainWindow::dropEvent(QDropEvent* event) {
    if (IsSingleFileDropEvent(event) && ConfirmChangeGame()) {
        const QMimeData* mimeData = event->mimeData();
        QString filename = mimeData->urls().at(0).toLocalFile();
        BootGame(filename);
    }
}

void GMainWindow::dragEnterEvent(QDragEnterEvent* event) {
    if (IsSingleFileDropEvent(event)) {
        event->acceptProposedAction();
    }
}

void GMainWindow::dragMoveEvent(QDragMoveEvent* event) {
    event->acceptProposedAction();
}

bool GMainWindow::ConfirmChangeGame() {
    if (emu_thread == nullptr)
        return true;

    auto answer = QMessageBox::question(
        this, tr("Citra"),
        tr("Are you sure you want to stop the emulation? Any unsaved progress will be lost."),
        QMessageBox::Yes | QMessageBox::No, QMessageBox::No);
    return answer != QMessageBox::No;
}

void GMainWindow::filterBarSetChecked(bool state) {
    ui.action_Show_Filter_Bar->setChecked(state);
    emit(OnToggleFilterBar());
}

void GMainWindow::UpdateUITheme() {
    QStringList theme_paths(default_theme_paths);
    if (UISettings::values.theme != UISettings::themes[0].second &&
        !UISettings::values.theme.isEmpty()) {
        QString theme_uri(":" + UISettings::values.theme + "/style.qss");
        QFile f(theme_uri);
        if (!f.exists()) {
            LOG_ERROR(Frontend, "Unable to set style, stylesheet file not found");
        } else {
            f.open(QFile::ReadOnly | QFile::Text);
            QTextStream ts(&f);
            qApp->setStyleSheet(ts.readAll());
            GMainWindow::setStyleSheet(ts.readAll());
        }
        theme_paths.append(QStringList{":/icons/default", ":/icons/" + UISettings::values.theme});
        QIcon::setThemeName(":/icons/" + UISettings::values.theme);
    } else {
        qApp->setStyleSheet("");
        GMainWindow::setStyleSheet("");
        theme_paths.append(QStringList{":/icons/default"});
        QIcon::setThemeName(":/icons/default");
    }
    QIcon::setThemeSearchPaths(theme_paths);
}

void GMainWindow::LoadTranslation() {
    // If the selected language is English, no need to install any translation
    if (UISettings::values.language == "en") {
        return;
    }

    bool loaded;

    if (UISettings::values.language.isEmpty()) {
        // If the selected language is empty, use system locale
        loaded = translator.load(QLocale(), "", "", ":/languages/");
    } else {
        // Otherwise load from the specified file
        loaded = translator.load(UISettings::values.language, ":/languages/");
    }

    if (loaded) {
        qApp->installTranslator(&translator);
    } else {
        UISettings::values.language = "en";
    }
}

void GMainWindow::OnLanguageChanged(const QString& locale) {
    if (UISettings::values.language != "en") {
        qApp->removeTranslator(&translator);
    }

    UISettings::values.language = locale;
    LoadTranslation();
    ui.retranslateUi(this);
    SetupUIStrings();
}

void GMainWindow::SetupUIStrings() {
    if (game_title.isEmpty()) {
        setWindowTitle(tr("Citra %1").arg(Common::g_build_fullname));
    } else {
        setWindowTitle(tr("Citra %1| %2").arg(Common::g_build_fullname, game_title));
    }
}

void GMainWindow::SyncMenuUISettings() {
    ui.action_Screen_Layout_Default->setChecked(Settings::values.layout_option ==
                                                Settings::LayoutOption::Default);
    ui.action_Screen_Layout_Single_Screen->setChecked(Settings::values.layout_option ==
                                                      Settings::LayoutOption::SingleScreen);
    ui.action_Screen_Layout_Large_Screen->setChecked(Settings::values.layout_option ==
                                                     Settings::LayoutOption::LargeScreen);
    ui.action_Screen_Layout_Side_by_Side->setChecked(Settings::values.layout_option ==
                                                     Settings::LayoutOption::SideScreen);
    ui.action_Screen_Layout_Swap_Screens->setChecked(Settings::values.swap_screen);
}

#ifdef main
#undef main
#endif

int main(int argc, char* argv[]) {
    MicroProfileOnThreadCreate("Frontend");
    SCOPE_EXIT({ MicroProfileShutdown(); });

    // Init settings params
    QCoreApplication::setOrganizationName("Citra team");
    QCoreApplication::setApplicationName("Citra");

    QApplication app(argc, argv);

    // Qt changes the locale and causes issues in float conversion using std::to_string() when
    // generating shaders
    setlocale(LC_ALL, "C");

    GMainWindow main_window;
    // After settings have been loaded by GMainWindow, apply the filter
    Log::Filter log_filter;
    log_filter.ParseFilterString(Settings::values.log_filter);
    Log::SetGlobalFilter(log_filter);
    FileUtil::CreateFullPath(FileUtil::GetUserPath(D_LOGS_IDX));
    Log::AddBackend(
        std::make_unique<Log::FileBackend>(FileUtil::GetUserPath(D_LOGS_IDX) + LOG_FILE));

    // Register CameraFactory
    Camera::RegisterFactory("image", std::make_unique<Camera::StillImageCameraFactory>());
    Camera::RegisterFactory("qt", std::make_unique<Camera::QtMultimediaCameraFactory>());
    Camera::QtMultimediaCameraHandler::Init();

    main_window.show();
    return app.exec();
}<|MERGE_RESOLUTION|>--- conflicted
+++ resolved
@@ -541,13 +541,8 @@
         return;
     }
 
-<<<<<<< HEAD
     if (update_info.isEmpty()) {
-        NGLOG_INFO(Frontend, "No updates found");
-=======
-    if (!found) {
         LOG_INFO(Frontend, "No updates found");
->>>>>>> fd5f71bc
 
         // If the user explicitly clicked the "Check for Updates" button, we are
         //  going to want to show them a prompt anyway.
